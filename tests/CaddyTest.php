<?php

use Valet\Site;
use Valet\Caddy;
use Valet\Filesystem;
use Valet\Configuration;
use Illuminate\Container\Container;

class CaddyTest extends PHPUnit_Framework_TestCase
{
    public function setUp()
    {
        $_SERVER['SUDO_USER'] = user();

        Container::setInstance(new Container);
    }


    public function tearDown()
    {
        Mockery::close();
    }


    public function test_install_caddy_file_places_stub_in_valet_home_directory()
    {
        $files = Mockery::mock(Filesystem::class.'[putAsUser]');

        $files->shouldReceive('putAsUser')->andReturnUsing(function ($path, $contents) {
            $this->assertSame(VALET_HOME_PATH.'/Caddyfile', $path);
            $this->assertTrue(strpos($contents, 'import '.VALET_HOME_PATH.'/Caddy/*') !== false);
        })->once();

        swap(Filesystem::class, $files);

        $caddy = resolve(Caddy::class);
        $caddy->installCaddyFile();
    }


    public function test_install_caddy_directories_creates_location_for_site_specific_configuration()
    {
        $files = Mockery::mock(Filesystem::class);
        $files->shouldReceive('isDir')->with(VALET_HOME_PATH.'/Caddy')->andReturn(false);
        $files->shouldReceive('mkdirAsUser')->with(VALET_HOME_PATH.'/Caddy')->once();
<<<<<<< HEAD
        $files->shouldReceive('touchAsUser')->with(VALET_HOME_PATH.'/Caddy/.keep')->once();
=======
        $files->shouldReceive('putAsUser')->with(VALET_HOME_PATH.'/Caddy/.keep', "\n")->once();
>>>>>>> c477880c

        swap(Filesystem::class, $files);
        swap(Configuration::class, Mockery::spy(Configuration::class));
        swap(Site::class, Mockery::spy(Site::class));
<<<<<<< HEAD
=======
        $caddy = resolve(Caddy::class);
>>>>>>> c477880c

        $caddy = resolve(Caddy::class);
        $caddy->installCaddyDirectory();
    }


    public function test_caddy_directory_is_never_created_if_it_already_exists()
    {
        $files = Mockery::mock(Filesystem::class);
        $files->shouldReceive('isDir')->with(VALET_HOME_PATH.'/Caddy')->andReturn(true);
        $files->shouldReceive('mkdirAsUser')->never();
        $files->shouldReceive('putAsUser')->with(VALET_HOME_PATH.'/Caddy/.keep', "\n")->once();

        swap(Filesystem::class, $files);
        swap(Configuration::class, Mockery::spy(Configuration::class));
        swap(Site::class, Mockery::spy(Site::class));
<<<<<<< HEAD

=======
>>>>>>> c477880c
        $caddy = resolve(Caddy::class);
        $caddy->installCaddyDirectory();
    }


    public function test_install_caddy_directories_rewrites_secure_caddy_files()
    {
        $files = Mockery::mock(Filesystem::class);
        $files->shouldReceive('isDir')->with(VALET_HOME_PATH.'/Caddy')->andReturn(false);
        $files->shouldReceive('mkdirAsUser')->with(VALET_HOME_PATH.'/Caddy');
        $files->shouldReceive('touchAsUser')->with(VALET_HOME_PATH.'/Caddy/.keep');

        swap(Filesystem::class, $files);
        swap(Configuration::class, $config = Mockery::spy(Configuration::class, ['read' => ['domain' => 'dev']]));
        swap(Site::class, $site = Mockery::spy(Site::class));

        $caddy = resolve(Caddy::class);
        $caddy->installCaddyDirectory();

        $site->shouldHaveReceived('resecureForNewDomain', ['dev', 'dev']);
    }


    public function test_caddy_daemon_is_placed_in_correct_location()
    {
        $files = Mockery::mock(Filesystem::class.'[put]');

        swap(Filesystem::class, $files);
        swap(Configuration::class, Mockery::spy(Configuration::class));
        swap(Site::class, Mockery::spy(Site::class));
<<<<<<< HEAD

=======
>>>>>>> c477880c
        $caddy = resolve(Caddy::class);

        $files->shouldReceive('put')->andReturnUsing(function ($path, $contents) use ($caddy) {
            $this->assertSame($caddy->daemonPath, $path);
            $this->assertTrue(strpos($contents, VALET_HOME_PATH) !== false);
        })->once();

        $caddy->installCaddyDaemon();
    }
}<|MERGE_RESOLUTION|>--- conflicted
+++ resolved
@@ -43,19 +43,11 @@
         $files = Mockery::mock(Filesystem::class);
         $files->shouldReceive('isDir')->with(VALET_HOME_PATH.'/Caddy')->andReturn(false);
         $files->shouldReceive('mkdirAsUser')->with(VALET_HOME_PATH.'/Caddy')->once();
-<<<<<<< HEAD
-        $files->shouldReceive('touchAsUser')->with(VALET_HOME_PATH.'/Caddy/.keep')->once();
-=======
         $files->shouldReceive('putAsUser')->with(VALET_HOME_PATH.'/Caddy/.keep', "\n")->once();
->>>>>>> c477880c
 
         swap(Filesystem::class, $files);
         swap(Configuration::class, Mockery::spy(Configuration::class));
         swap(Site::class, Mockery::spy(Site::class));
-<<<<<<< HEAD
-=======
-        $caddy = resolve(Caddy::class);
->>>>>>> c477880c
 
         $caddy = resolve(Caddy::class);
         $caddy->installCaddyDirectory();
@@ -72,10 +64,7 @@
         swap(Filesystem::class, $files);
         swap(Configuration::class, Mockery::spy(Configuration::class));
         swap(Site::class, Mockery::spy(Site::class));
-<<<<<<< HEAD
 
-=======
->>>>>>> c477880c
         $caddy = resolve(Caddy::class);
         $caddy->installCaddyDirectory();
     }
@@ -85,8 +74,8 @@
     {
         $files = Mockery::mock(Filesystem::class);
         $files->shouldReceive('isDir')->with(VALET_HOME_PATH.'/Caddy')->andReturn(false);
-        $files->shouldReceive('mkdirAsUser')->with(VALET_HOME_PATH.'/Caddy');
-        $files->shouldReceive('touchAsUser')->with(VALET_HOME_PATH.'/Caddy/.keep');
+        $files->shouldReceive('mkdirAsUser')->with(VALET_HOME_PATH.'/Caddy')->once();
+        $files->shouldReceive('putAsUser')->with(VALET_HOME_PATH.'/Caddy/.keep', "\n")->once();
 
         swap(Filesystem::class, $files);
         swap(Configuration::class, $config = Mockery::spy(Configuration::class, ['read' => ['domain' => 'dev']]));
@@ -106,10 +95,7 @@
         swap(Filesystem::class, $files);
         swap(Configuration::class, Mockery::spy(Configuration::class));
         swap(Site::class, Mockery::spy(Site::class));
-<<<<<<< HEAD
 
-=======
->>>>>>> c477880c
         $caddy = resolve(Caddy::class);
 
         $files->shouldReceive('put')->andReturnUsing(function ($path, $contents) use ($caddy) {
