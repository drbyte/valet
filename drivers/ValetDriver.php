<?php

abstract class ValetDriver
{
    /**
     * Determine if the driver serves the request.
     *
     * @param  string  $sitePath
     * @param  string  $siteName
     * @param  string  $uri
     * @return bool
     */
    abstract public function serves($sitePath, $siteName, $uri);

    /**
     * Determine if the incoming request is for a static file.
     *
     * @param  string  $sitePath
     * @param  string  $siteName
     * @param  string  $uri
     * @return string|false
     */
    abstract public function isStaticFile($sitePath, $siteName, $uri);

    /**
     * Get the fully resolved path to the application's front controller.
     *
     * @param  string  $sitePath
     * @param  string  $siteName
     * @param  string  $uri
     * @return string
     */
    abstract public function frontControllerPath($sitePath, $siteName, $uri);

    /**
     * Find a driver that can serve the incoming request.
     *
     * @param  string  $sitePath
     * @param  string  $siteName
     * @param  string  $uri
     * @return ValetDriver|null
     */
    public static function assign($sitePath, $siteName, $uri)
    {
        $drivers = static::driversIn(VALET_HOME_PATH.'/Drivers');

        $drivers[] = 'LaravelValetDriver';

        $drivers[] = 'WordPressValetDriver';
        $drivers[] = 'SymfonyValetDriver';
        $drivers[] = 'CraftValetDriver';
        $drivers[] = 'StatamicValetDriver';
        $drivers[] = 'SculpinValetDriver';
        $drivers[] = 'JigsawValetDriver';
<<<<<<< HEAD
        $drivers[] = 'KirbyValetDriver';

        $drivers[] = 'BasicValetDriver';
=======
        $drivers[] = 'GenericPhpValetDriver';
        $drivers[] = 'StaticValetDriver';
        $drivers[] = 'ContaoValetDriver';
>>>>>>> 6328bf39

        foreach ($drivers as $driver) {
            $driver = new $driver;

            if ($driver->serves($sitePath, $siteName, $driver->mutateUri($uri))) {
                return $driver;
            }
        }
    }

    /**
     * Get all of the driver classes in a given path.
     *
     * @param  string  $path
     * @return array
     */
    public static function driversIn($path)
    {
        if (! is_dir($path)) {
            return [];
        }

        $drivers = [];

        foreach (scandir($path) as $file) {
            if ($file !== 'ValetDriver.php' && strpos($file, 'ValetDriver') !== false) {
                require_once $path.'/'.$file;

                $drivers[] = basename($file, '.php');
            }
        }

        return $drivers;
    }

    /**
     * Mutate the incoming URI.
     *
     * @param  string  $uri
     * @return string
     */
    public function mutateUri($uri)
    {
        return $uri;
    }

    /**
     * Serve the static file at the given path.
     *
     * @param  string  $staticFilePath
     * @param  string  $sitePath
     * @param  string  $siteName
     * @param  string  $uri
     * @return void
     */
    public function serveStaticFile($staticFilePath, $sitePath, $siteName, $uri)
    {
        $extension = pathinfo($staticFilePath)['extension'];

        $mimes = require(__DIR__.'/../mimes.php');

        $mime = isset($mimes[$extension]) ? $mimes[$extension] : 'application/octet-stream';

        header('Content-Type: '. $mime);

        readfile($staticFilePath);
    }
}<|MERGE_RESOLUTION|>--- conflicted
+++ resolved
@@ -52,15 +52,10 @@
         $drivers[] = 'StatamicValetDriver';
         $drivers[] = 'SculpinValetDriver';
         $drivers[] = 'JigsawValetDriver';
-<<<<<<< HEAD
         $drivers[] = 'KirbyValetDriver';
+        $drivers[] = 'ContaoValetDriver';
 
         $drivers[] = 'BasicValetDriver';
-=======
-        $drivers[] = 'GenericPhpValetDriver';
-        $drivers[] = 'StaticValetDriver';
-        $drivers[] = 'ContaoValetDriver';
->>>>>>> 6328bf39
 
         foreach ($drivers as $driver) {
             $driver = new $driver;
