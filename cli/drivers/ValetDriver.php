--- conflicted
+++ resolved
@@ -65,12 +65,9 @@
         $drivers[] = 'ContaoValetDriver';
         $drivers[] = 'KatanaValetDriver';
         $drivers[] = 'JoomlaValetDriver';
-<<<<<<< HEAD
-        $drivers[] = 'Typo3ValetDriver';
-=======
         $drivers[] = 'DrupalValetDriver';
         $drivers[] = 'Concrete5ValetDriver';
->>>>>>> 42e5fc32
+        $drivers[] = 'Typo3ValetDriver';
 
         $drivers[] = 'BasicValetDriver';
 
